package asset

//go:generate mockery --name=Repository -r --case underscore --with-expecter --structname AssetRepository --filename asset_repository.go --output=./mocks
import (
	"context"
	"time"

	"github.com/goto/compass/core/user"
	"github.com/goto/compass/pkg/queryexpr"
	"github.com/r3labs/diff/v2"
)

type Repository interface {
	GetAll(context.Context, Filter) ([]Asset, error)
	GetCount(context.Context, Filter) (int, error)
	GetCountByQueryExpr(ctx context.Context, queryExpr queryexpr.ExprStr) (int, error)
	GetByID(ctx context.Context, id string) (Asset, error)
	GetByURN(ctx context.Context, urn string) (Asset, error)
	GetVersionHistory(ctx context.Context, flt Filter, id string) ([]Asset, error)
	GetByVersionWithID(ctx context.Context, id, version string) (Asset, error)
	GetByVersionWithURN(ctx context.Context, urn, version string) (Asset, error)
	GetTypes(ctx context.Context, flt Filter) (map[Type]int, error)
<<<<<<< HEAD
	Upsert(ctx context.Context, ast *Asset) (string, error)
	UpsertPatch(ctx context.Context, ast *Asset, patchData map[string]interface{}) (string, error)
	DeleteByID(ctx context.Context, id string) (string, error)
=======
	Upsert(ctx context.Context, ast *Asset) (*Asset, error)
	UpsertPatch(ctx context.Context, ast *Asset, patchData map[string]interface{}) (*Asset, error)
	DeleteByID(ctx context.Context, id string) error
>>>>>>> d23038db
	DeleteByURN(ctx context.Context, urn string) error
	SoftDeleteByID(ctx context.Context, refreshedAt time.Time, id, updatedBy string) (string, string, error)
	SoftDeleteByURN(ctx context.Context, refreshedAt time.Time, urn, updatedBy string) (string, error)
	DeleteByQueryExpr(ctx context.Context, queryExpr queryexpr.ExprStr) ([]string, error)
	AddProbe(ctx context.Context, assetURN string, probe *Probe) error
	GetProbes(ctx context.Context, assetURN string) ([]Probe, error)
	GetProbesWithFilter(ctx context.Context, flt ProbesFilter) (map[string][]Probe, error)
}

// Asset is a model that wraps arbitrary data with Compass' context
type Asset struct {
	ID          string                 `json:"id" diff:"-"`
	URN         string                 `json:"urn" diff:"-"`
	Type        Type                   `json:"type" diff:"-"`
	Service     string                 `json:"service" diff:"-"`
	Name        string                 `json:"name" diff:"name"`
	Description string                 `json:"description" diff:"description"`
	Data        map[string]interface{} `json:"data" diff:"data"`
	URL         string                 `json:"url" diff:"url"`
	Labels      map[string]string      `json:"labels" diff:"labels"`
	Owners      []user.User            `json:"owners,omitempty" diff:"owners"`
	CreatedAt   time.Time              `json:"created_at" diff:"-"`
	UpdatedAt   time.Time              `json:"updated_at" diff:"-"`
	RefreshedAt *time.Time             `json:"refreshed_at" diff:"-"`
	Version     string                 `json:"version" diff:"-"`
	UpdatedBy   user.User              `json:"updated_by" diff:"-"`
	IsDeleted   bool                   `json:"is_deleted" diff:"is_deleted"`
	Changelog   diff.Changelog         `json:"changelog,omitempty" diff:"-"`
	Probes      []Probe                `json:"probes,omitempty"`
}

type SoftDeleteAssetParams struct {
	URN         string    `json:"urn"`
	UpdatedAt   time.Time `json:"updated_at"`
	RefreshedAt time.Time `json:"refreshed_at"`
	NewVersion  string    `json:"version"`
	UpdatedBy   string    `json:"updated_by"`
}

// Diff returns nil changelog with nil error if equal
// returns wrapped r3labs/diff Changelog struct with nil error if not equal
func (a *Asset) Diff(otherAsset *Asset) (diff.Changelog, error) {
	return diff.Diff(a, otherAsset, diff.DiscardComplexOrigin(), diff.AllowTypeMismatch(true))
}

// Patch appends asset with data from map. It mutates the asset itself.
// It is using json annotation of the struct to patch the correct keys
func (a *Asset) Patch(patchData map[string]interface{}) {
	patchAsset(a, patchData)
}<|MERGE_RESOLUTION|>--- conflicted
+++ resolved
@@ -20,15 +20,9 @@
 	GetByVersionWithID(ctx context.Context, id, version string) (Asset, error)
 	GetByVersionWithURN(ctx context.Context, urn, version string) (Asset, error)
 	GetTypes(ctx context.Context, flt Filter) (map[Type]int, error)
-<<<<<<< HEAD
-	Upsert(ctx context.Context, ast *Asset) (string, error)
-	UpsertPatch(ctx context.Context, ast *Asset, patchData map[string]interface{}) (string, error)
-	DeleteByID(ctx context.Context, id string) (string, error)
-=======
 	Upsert(ctx context.Context, ast *Asset) (*Asset, error)
 	UpsertPatch(ctx context.Context, ast *Asset, patchData map[string]interface{}) (*Asset, error)
-	DeleteByID(ctx context.Context, id string) error
->>>>>>> d23038db
+	DeleteByID(ctx context.Context, id string) (string, error)
 	DeleteByURN(ctx context.Context, urn string) error
 	SoftDeleteByID(ctx context.Context, refreshedAt time.Time, id, updatedBy string) (string, string, error)
 	SoftDeleteByURN(ctx context.Context, refreshedAt time.Time, urn, updatedBy string) (string, error)
