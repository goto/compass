--- conflicted
+++ resolved
@@ -664,11 +664,7 @@
 		CreatedAt:   createdAt,
 		UpdatedAt:   updatedAt,
 		Probes:      probes,
-<<<<<<< HEAD
-		//IsDeleted:   a.IsDeleted, // TODO: uncomment after IsDeleted field exist in proto
-=======
 		IsDeleted:   a.IsDeleted,
->>>>>>> 026b9a7a
 	}, nil
 }
 
@@ -786,11 +782,7 @@
 		Version:     pb.GetVersion(),
 		Changelog:   clog,
 		UpdatedBy:   updatedBy,
-<<<<<<< HEAD
-		//IsDeleted:   pb.GetIsDeleted(), // TODO: uncomment after IsDeleted field exist in proto
-=======
 		IsDeleted:   pb.GetIsDeleted(),
->>>>>>> 026b9a7a
 	}
 }
 
