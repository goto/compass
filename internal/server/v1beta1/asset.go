package handlersv1beta1

//go:generate mockery --name=AssetService -r --case underscore --with-expecter --structname AssetService --filename asset_service.go --output=./mocks
import (
	"context"
	"errors"
	"fmt"
	"time"

	"github.com/google/uuid"
	"github.com/goto/compass/core/asset"
	"github.com/goto/compass/core/star"
	"github.com/goto/compass/core/user"
	compassv1beta1 "github.com/goto/compass/proto/gotocompany/compass/v1beta1"
	"github.com/r3labs/diff/v2"
	"go.opentelemetry.io/otel/attribute"
	"go.opentelemetry.io/otel/metric"
	"google.golang.org/grpc/codes"
	"google.golang.org/grpc/status"
	"google.golang.org/protobuf/types/known/structpb"
	"google.golang.org/protobuf/types/known/timestamppb"
)

type AssetService interface {
	GetAllAssets(ctx context.Context, flt asset.Filter, withTotal bool) ([]asset.Asset, uint32, error)
	GetAssetByID(ctx context.Context, id string) (asset.Asset, error)
	GetAssetByIDWithoutProbes(ctx context.Context, id string) (asset.Asset, error)
	GetAssetByVersion(ctx context.Context, id, version string) (asset.Asset, error)
	GetAssetVersionHistory(ctx context.Context, flt asset.Filter, id string) ([]asset.Asset, error)
	UpsertAsset(ctx context.Context, ast *asset.Asset, upstreams, downstreams []string) (string, error)
	UpsertAssetWithoutLineage(ctx context.Context, ast *asset.Asset) (string, error)
	UpsertPatchAsset(ctx context.Context, ast *asset.Asset, upstreams, downstreams []string, patchData map[string]interface{}) (string, error)
	UpsertPatchAssetWithoutLineage(ctx context.Context, ast *asset.Asset, patchData map[string]interface{}) (string, error)
	DeleteAsset(ctx context.Context, id string) error
	SoftDeleteAsset(ctx context.Context, id, updatedBy string) error
	DeleteAssets(ctx context.Context, request asset.DeleteAssetsRequest) (uint32, error)
<<<<<<< HEAD
	DeleteAssetsByServicesAndUpdatedAt(ctx context.Context, dryRun bool, services string, expiryTime time.Duration) (uint32, error)
=======
>>>>>>> 385c3348
	SoftDeleteAssets(ctx context.Context, request asset.DeleteAssetsRequest, updatedBy string) (uint32, error)

	GetLineage(ctx context.Context, urn string, query asset.LineageQuery) (asset.Lineage, error)
	GetTypes(ctx context.Context, flt asset.Filter) (map[asset.Type]int, error)

	SearchAssets(ctx context.Context, cfg asset.SearchConfig) (results []asset.SearchResult, err error)
	GroupAssets(ctx context.Context, cfg asset.GroupConfig) (results []asset.GroupResult, err error)
	SuggestAssets(ctx context.Context, cfg asset.SearchConfig) (suggestions []string, err error)

	AddProbe(ctx context.Context, assetURN string, probe *asset.Probe) error

	SyncAssets(ctx context.Context, services []string) error
}

func (server *APIServer) GetAllAssets(ctx context.Context, req *compassv1beta1.GetAllAssetsRequest) (*compassv1beta1.GetAllAssetsResponse, error) {
	_, err := server.ValidateUserInCtx(ctx)
	if err != nil {
		return nil, err
	}

	if err := req.ValidateAll(); err != nil {
		return nil, status.Error(codes.InvalidArgument, bodyParserErrorMsg(err))
	}

	flt, err := asset.NewFilterBuilder().
		Types(req.GetTypes()).
		Services(req.GetServices()).
		Q(req.GetQ()).
		QFields(req.GetQFields()).
		Size(int(req.GetSize())).
		Offset(int(req.GetOffset())).
		SortBy(req.GetSort()).
		SortDirection(req.GetDirection()).
		Data(req.GetData()).
		IsDeleted(req.GetIsDeleted()).
		Build()
	if err != nil {
		return nil, status.Error(codes.InvalidArgument, bodyParserErrorMsg(err))
	}

	assets, totalCount, err := server.assetService.GetAllAssets(ctx, flt, req.GetWithTotal())
	if err != nil {
		return nil, internalServerError(server.logger, err.Error())
	}

<<<<<<< HEAD
	var assetsProto []*compassv1beta1.Asset
	for _, a := range assets {
=======
	assetsProto := make([]*compassv1beta1.Asset, len(assets))
	for i, a := range assets {
>>>>>>> 385c3348
		ap, err := assetToProto(a, false)
		if err != nil {
			return nil, internalServerError(server.logger, err.Error())
		}
		assetsProto[i] = ap
	}

	response := &compassv1beta1.GetAllAssetsResponse{
		Data: assetsProto,
	}

	if req.GetWithTotal() {
		response.Total = totalCount
	}

	return response, nil
}

func (server *APIServer) GetAssetByID(ctx context.Context, req *compassv1beta1.GetAssetByIDRequest) (*compassv1beta1.GetAssetByIDResponse, error) {
	_, err := server.ValidateUserInCtx(ctx)
	if err != nil {
		return nil, err
	}

	ast, err := server.assetService.GetAssetByID(ctx, req.GetId())
	if err != nil {
		if errors.As(err, new(asset.InvalidError)) {
			return nil, status.Error(codes.InvalidArgument, err.Error())
		}
		if errors.As(err, new(asset.NotFoundError)) {
			return nil, status.Error(codes.NotFound, err.Error())
		}
		return nil, internalServerError(server.logger, err.Error())
	}

	astProto, err := assetToProto(ast, false)
	if err != nil {
		return nil, internalServerError(server.logger, err.Error())
	}

	return &compassv1beta1.GetAssetByIDResponse{
		Data: astProto,
	}, nil
}

func (server *APIServer) GetAssetStargazers(ctx context.Context, req *compassv1beta1.GetAssetStargazersRequest) (*compassv1beta1.GetAssetStargazersResponse, error) {
	_, err := server.ValidateUserInCtx(ctx)
	if err != nil {
		return nil, err
	}

	users, err := server.starService.GetStargazers(ctx, star.Filter{
		Size:   int(req.GetSize()),
		Offset: int(req.GetOffset()),
	}, req.GetId())
	if err != nil {
		if errors.Is(err, star.ErrEmptyUserID) || errors.Is(err, star.ErrEmptyAssetID) || errors.As(err, new(star.InvalidError)) {
			return nil, status.Error(codes.InvalidArgument, err.Error())
		}
		if errors.As(err, new(star.NotFoundError)) {
			return nil, status.Error(codes.NotFound, err.Error())
		}
		return nil, internalServerError(server.logger, err.Error())
	}

	usersPB := []*compassv1beta1.User{}
	for _, us := range users {
		usersPB = append(usersPB, userToProto(us))
	}

	return &compassv1beta1.GetAssetStargazersResponse{
		Data: usersPB,
	}, nil
}

func (server *APIServer) GetAssetVersionHistory(ctx context.Context, req *compassv1beta1.GetAssetVersionHistoryRequest) (*compassv1beta1.GetAssetVersionHistoryResponse, error) {
	_, err := server.ValidateUserInCtx(ctx)
	if err != nil {
		return nil, err
	}

	assetVersions, err := server.assetService.GetAssetVersionHistory(ctx, asset.Filter{
		Size:   int(req.GetSize()),
		Offset: int(req.GetOffset()),
	}, req.GetId())
	if err != nil {
		if errors.As(err, new(asset.InvalidError)) {
			return nil, status.Error(codes.InvalidArgument, err.Error())
		}
		if errors.As(err, new(asset.NotFoundError)) {
			return nil, status.Error(codes.NotFound, err.Error())
		}
		return nil, internalServerError(server.logger, err.Error())
	}

	assetsPB := []*compassv1beta1.Asset{}
	for _, av := range assetVersions {
		avPB, err := assetToProto(av, true)
		if err != nil {
			return nil, internalServerError(server.logger, err.Error())
		}
		assetsPB = append(assetsPB, avPB)
	}

	return &compassv1beta1.GetAssetVersionHistoryResponse{
		Data: assetsPB,
	}, nil
}

func (server *APIServer) GetAssetByVersion(ctx context.Context, req *compassv1beta1.GetAssetByVersionRequest) (*compassv1beta1.GetAssetByVersionResponse, error) {
	_, err := server.ValidateUserInCtx(ctx)
	if err != nil {
		return nil, err
	}

	if _, err := asset.ParseVersion(req.GetVersion()); err != nil {
		return nil, status.Error(codes.NotFound, err.Error())
	}

	ast, err := server.assetService.GetAssetByVersion(ctx, req.GetId(), req.GetVersion())
	if err != nil {
		if errors.As(err, new(asset.InvalidError)) {
			return nil, status.Error(codes.InvalidArgument, err.Error())
		}
		if errors.As(err, new(asset.NotFoundError)) {
			return nil, status.Error(codes.NotFound, err.Error())
		}
		return nil, internalServerError(server.logger, err.Error())
	}

	assetPB, err := assetToProto(ast, true)
	if err != nil {
		return nil, internalServerError(server.logger, err.Error())
	}

	return &compassv1beta1.GetAssetByVersionResponse{
		Data: assetPB,
	}, nil
}

func (server *APIServer) UpsertAsset(ctx context.Context, req *compassv1beta1.UpsertAssetRequest) (*compassv1beta1.UpsertAssetResponse, error) {
	userID, err := server.ValidateUserInCtx(ctx)
	if err != nil {
		return nil, err
	}

	baseAsset := req.GetAsset()
	if baseAsset == nil {
		return nil, status.Error(codes.InvalidArgument, "asset cannot be empty")
	}

	if err := server.validateUpsertAsset(baseAsset); err != nil {
		return nil, status.Error(codes.InvalidArgument, err.Error())
	}

	ast := server.buildAsset(baseAsset)
	ast.UpdatedBy.ID = userID

	assetID, err := server.upsertAsset(
		ctx,
		ast,
		nil,
		"asset_upsert",
		req.GetUpstreams(),
		req.GetDownstreams(),
	)
	if err != nil {
		return nil, err
	}

	return &compassv1beta1.UpsertAssetResponse{
		Id: assetID,
	}, nil
}

func (server *APIServer) UpsertPatchAsset(ctx context.Context, req *compassv1beta1.UpsertPatchAssetRequest) (*compassv1beta1.UpsertPatchAssetResponse, error) {
	userID, err := server.ValidateUserInCtx(ctx)
	if err != nil {
		return nil, err
	}

	baseAsset := req.GetAsset()
	if baseAsset == nil {
		return nil, status.Error(codes.InvalidArgument, "asset cannot be empty")
	}

	err = server.validateUpsertPatchAsset(baseAsset)
	if err != nil {
		return nil, status.Error(codes.InvalidArgument, err.Error())
	}

	newAsset := asset.Asset{}
	patchAssetMap := decodePatchAssetToMap(baseAsset)
	patchAssetMap["updated_by"] = userID
	newAsset.Patch(patchAssetMap)

	var assetID string
	if len(req.Upstreams) != 0 || len(req.Downstreams) != 0 || req.OverwriteLineage {
		assetID, err = server.upsertAsset(
			ctx, newAsset, patchAssetMap, "asset_upsert_patch", req.GetUpstreams(), req.GetDownstreams(),
		)
	} else {
		assetID, err = server.upsertPatchAssetWithoutLineage(ctx, newAsset, patchAssetMap)
	}
	if err != nil {
		return nil, err
	}

	return &compassv1beta1.UpsertPatchAssetResponse{
		Id: assetID,
	}, nil
}

// DeleteAsset can accept ID or URN of asset
func (server *APIServer) DeleteAsset(ctx context.Context, req *compassv1beta1.DeleteAssetRequest) (*compassv1beta1.DeleteAssetResponse, error) {
	userID, err := server.ValidateUserInCtx(ctx)
	if err != nil {
		return nil, err
	}

	err = server.assetService.SoftDeleteAsset(ctx, req.GetId(), userID)
	if err != nil {
		if errors.As(err, new(asset.InvalidError)) {
			return nil, status.Error(codes.InvalidArgument, err.Error())
		}
		if errors.As(err, new(asset.NotFoundError)) {
			return nil, status.Error(codes.NotFound, err.Error())
		}
		return nil, internalServerError(server.logger, err.Error())
	}

	return &compassv1beta1.DeleteAssetResponse{}, nil
}

func (server *APIServer) DeleteAssets(ctx context.Context, req *compassv1beta1.DeleteAssetsRequest) (*compassv1beta1.DeleteAssetsResponse, error) {
	var affectedRows uint32
	userID, err := server.ValidateUserInCtx(ctx)
	if err != nil {
		return nil, err
	}
	defer func() {
		server.logger.Warn("delete assets by query",
			"affected rows", affectedRows,
			"query delete", req.QueryExpr,
			"dry run", req.DryRun)
	}()

	deleteAssetsRequest := asset.DeleteAssetsRequest{
		QueryExpr: req.QueryExpr,
		DryRun:    req.DryRun,
	}
	affectedRows, err = server.assetService.SoftDeleteAssets(ctx, deleteAssetsRequest, userID)
	if err != nil {
		return nil, status.Error(codes.InvalidArgument, err.Error())
	}

	return &compassv1beta1.DeleteAssetsResponse{
		AffectedRows: affectedRows,
	}, nil
}

func (server *APIServer) CreateAssetProbe(ctx context.Context, req *compassv1beta1.CreateAssetProbeRequest) (*compassv1beta1.CreateAssetProbeResponse, error) {
	_, err := server.ValidateUserInCtx(ctx)
	if err != nil {
		return nil, err
	}

	if req.Probe.Id != "" && !isValidUUID(req.Probe.Id) {
		return nil, status.Error(codes.InvalidArgument, "id should be a valid UUID")
	}
	if req.Probe.Status == "" {
		return nil, status.Error(codes.InvalidArgument, "Status is required")
	}
	if !req.Probe.Timestamp.IsValid() {
		return nil, status.Error(codes.InvalidArgument, "Timestamp is required")
	}

	probe := asset.Probe{
		ID:           req.Probe.Id,
		Status:       req.Probe.Status,
		StatusReason: req.Probe.StatusReason,
		Metadata:     req.Probe.Metadata.AsMap(),
		Timestamp:    req.Probe.Timestamp.AsTime(),
	}
	if err := server.assetService.AddProbe(ctx, req.AssetUrn, &probe); err != nil {
		switch {
		case errors.As(err, &asset.NotFoundError{}):
			return nil, status.Error(codes.NotFound, err.Error())

		case errors.Is(err, asset.ErrProbeExists):
			return nil, status.Error(codes.AlreadyExists, err.Error())
		}

		return nil, status.Error(codes.Internal, err.Error())
	}

	return &compassv1beta1.CreateAssetProbeResponse{
		Id: probe.ID,
	}, nil
}

func (server *APIServer) SyncAssets(ctx context.Context, req *compassv1beta1.SyncAssetsRequest) (*compassv1beta1.SyncAssetsResponse, error) {
	if err := server.assetService.SyncAssets(ctx, req.GetServices()); err != nil {
		return nil, status.Error(codes.Internal, err.Error())
	}

	return &compassv1beta1.SyncAssetsResponse{}, nil
}

func (server *APIServer) upsertAsset(
	ctx context.Context,
	ast asset.Asset,
	patchData map[string]interface{},
	mode string,
	reqUpstreams,
	reqDownstreams []*compassv1beta1.LineageNode,
) (id string, err error) {
	defer func() {
		server.assetUpdateCounter.Add(ctx, 1, metric.WithAttributes(
			attribute.String("compass.update_method", mode),
			attribute.String("asset.type", (string)(ast.Type)),
			attribute.String("asset.service", ast.Service),
			attribute.Bool("operation.success", err == nil),
		))
	}()

	upstreams := make([]string, 0, len(reqUpstreams))
	for _, pb := range reqUpstreams {
		upstreams = append(upstreams, pb.Urn)
	}
	downstreams := make([]string, 0, len(reqDownstreams))
	for _, pb := range reqDownstreams {
		downstreams = append(downstreams, pb.Urn)
	}

	var assetID string
	if patchData == nil {
		assetID, err = server.assetService.UpsertAsset(ctx, &ast, upstreams, downstreams)
	} else {
		assetID, err = server.assetService.UpsertPatchAsset(ctx, &ast, upstreams, downstreams, patchData)
	}

	if err != nil {
		switch {
		case errors.As(err, new(asset.InvalidError)):
			return "", status.Error(codes.InvalidArgument, err.Error())
		}
		return "", internalServerError(server.logger, err.Error())
	}

	return assetID, nil
}

func (server *APIServer) upsertPatchAssetWithoutLineage(ctx context.Context, ast asset.Asset, patchData map[string]interface{}) (id string, err error) {
	const mode = "asset_upsert_patch_without_lineage"
	defer func() {
		server.assetUpdateCounter.Add(ctx, 1, metric.WithAttributes(
			attribute.String("compass.update_method", mode),
			attribute.String("asset.type", (string)(ast.Type)),
			attribute.String("asset.service", ast.Service),
			attribute.Bool("operation.success", err == nil),
		))
	}()

	assetID, err := server.assetService.UpsertPatchAssetWithoutLineage(ctx, &ast, patchData)
	if err != nil {
		switch {
		case errors.As(err, new(asset.InvalidError)):
			return "", status.Error(codes.InvalidArgument, err.Error())
		}

		return "", internalServerError(server.logger, err.Error())
	}

	return assetID, nil
}

func (server *APIServer) buildAsset(baseAsset *compassv1beta1.UpsertAssetRequest_Asset) asset.Asset {
	ast := asset.Asset{
		URN:         baseAsset.GetUrn(),
		Service:     baseAsset.GetService(),
		Type:        asset.Type(baseAsset.GetType()),
		Name:        baseAsset.GetName(),
		Description: baseAsset.GetDescription(),
		Data:        baseAsset.GetData().AsMap(),
		URL:         baseAsset.Url,
		Labels:      baseAsset.GetLabels(),
	}

	var owners []user.User
	for _, owner := range dedupe(baseAsset.GetOwners()) {
		owners = append(owners, user.User{
			ID:       owner.Id,
			Email:    owner.Email,
			Provider: owner.Provider,
		})
	}
	ast.Owners = owners

	return ast
}

func (*APIServer) validateUpsertAsset(ast *compassv1beta1.UpsertAssetRequest_Asset) error {
	if urn := ast.GetUrn(); urn == "" {
		return fmt.Errorf("urn is required and can't be empty")
	}

	typ := ast.GetType()
	if typ == "" {
		return fmt.Errorf("type is required and can't be empty")
	}

	if !asset.Type(typ).IsValid() {
		return fmt.Errorf("type is invalid")
	}

	if name := ast.GetName(); name == "" {
		return fmt.Errorf("name is required and can't be empty")
	}

	if data := ast.GetData(); data == nil {
		return fmt.Errorf("name is required and can't be nil")
	}

	if service := ast.GetService(); service == "" {
		return fmt.Errorf("service is required and can't be empty")
	}

	return nil
}

func (*APIServer) validateUpsertPatchAsset(ast *compassv1beta1.UpsertPatchAssetRequest_Asset) error {
	if urn := ast.GetUrn(); urn == "" {
		return fmt.Errorf("urn is required and can't be empty")
	}

	typ := ast.GetType()
	if typ == "" {
		return fmt.Errorf("type is required and can't be empty")
	}

	if !asset.Type(typ).IsValid() {
		return fmt.Errorf("type is invalid")
	}

	if service := ast.GetService(); service == "" {
		return fmt.Errorf("service is required and can't be empty")
	}

	return nil
}

func decodePatchAssetToMap(pb *compassv1beta1.UpsertPatchAssetRequest_Asset) map[string]interface{} {
	if pb == nil {
		return nil
	}
	m := map[string]interface{}{}
	m["urn"] = pb.GetUrn()
	m["type"] = pb.GetType()
	m["service"] = pb.GetService()
	if pb.GetName() != nil {
		m["name"] = pb.GetName().Value
	}
	if pb.GetDescription() != nil {
		m["description"] = pb.GetDescription().Value
	}
	if pb.GetData() != nil {
		m["data"] = pb.GetData().AsMap()
	}
	if len(pb.Url) > 0 {
		m["url"] = pb.Url
	}
	if pb.GetLabels() != nil {
		m["labels"] = pb.GetLabels()
	}
	if len(pb.GetOwners()) > 0 {
		ownersMap := []map[string]interface{}{}
		ownersPB := dedupe(pb.GetOwners())
		for _, ownerPB := range ownersPB {
			ownerMap := map[string]interface{}{}
			if ownerPB.GetId() != "" {
				ownerMap["id"] = ownerPB.GetId()
			}
			if ownerPB.GetUuid() != "" {
				ownerMap["uuid"] = ownerPB.GetUuid()
			}
			if ownerPB.GetEmail() != "" {
				ownerMap["email"] = ownerPB.GetEmail()
			}
			if ownerPB.GetProvider() != "" {
				ownerMap["provider"] = ownerPB.GetProvider()
			}
			ownersMap = append(ownersMap, ownerMap)
		}
		m["owners"] = ownersMap
	}

	return m
}

func dedupe(owners []*compassv1beta1.User) []*compassv1beta1.User {
	n := len(owners)
	uniq := make([]*compassv1beta1.User, 0, n)
	ids := make(map[string]struct{}, n)
	emails := make(map[string]struct{}, n)
	for _, o := range owners {
		if _, ok := ids[o.Id]; ok {
			continue
		}
		if _, ok := emails[o.Email]; ok {
			continue
		}
		if o.Id != "" {
			ids[o.Id] = struct{}{}
		}
		if o.Email != "" {
			emails[o.Email] = struct{}{}
		}
		uniq = append(uniq, o)
	}
	return uniq
}

// assetToProto transforms struct to proto
func assetToProto(a asset.Asset, withChangelog bool) (*compassv1beta1.Asset, error) {
	var data *structpb.Struct
	if len(a.Data) > 0 {
		var err error
		data, err = structpb.NewStruct(a.Data)
		if err != nil {
			return nil, err
		}
	}

	var owners []*compassv1beta1.User
	for _, o := range a.Owners {
		owners = append(owners, userToProto(o))
	}

	var changelog []*compassv1beta1.Change
	if withChangelog {
		var err error
		changelog, err = changelogToProto(a.Changelog)
		if err != nil {
			return nil, err
		}
	}

	var createdAt *timestamppb.Timestamp
	if !a.CreatedAt.IsZero() {
		createdAt = timestamppb.New(a.CreatedAt)
	}

	var updatedAt *timestamppb.Timestamp
	if !a.UpdatedAt.IsZero() {
		updatedAt = timestamppb.New(a.UpdatedAt)
	}

	var probes []*compassv1beta1.Probe
	for _, probe := range a.Probes {
		probeProto, err := probeToProto(probe)
		if err != nil {
			return nil, fmt.Errorf("convert probe to proto: %w", err)
		}

		probes = append(probes, probeProto)
	}

	return &compassv1beta1.Asset{
		Id:          a.ID,
		Urn:         a.URN,
		Type:        string(a.Type),
		Service:     a.Service,
		Name:        a.Name,
		Description: a.Description,
		Data:        data,
		Url:         a.URL,
		Labels:      a.Labels,
		Owners:      owners,
		Version:     a.Version,
		UpdatedBy:   userToProto(a.UpdatedBy),
		Changelog:   changelog,
		CreatedAt:   createdAt,
		UpdatedAt:   updatedAt,
		Probes:      probes,
		IsDeleted:   a.IsDeleted,
	}, nil
}

// probeToProto transforms asset.Probe struct to proto
func probeToProto(probe asset.Probe) (*compassv1beta1.Probe, error) {
	res := &compassv1beta1.Probe{
		Id:           probe.ID,
		AssetUrn:     probe.AssetURN,
		Status:       probe.Status,
		StatusReason: probe.StatusReason,
		Timestamp:    timestamppb.New(probe.Timestamp),
		CreatedAt:    timestamppb.New(probe.CreatedAt),
	}

	if probe.Metadata != nil {
		m, err := structpb.NewStruct(probe.Metadata)
		if err != nil {
			return nil, fmt.Errorf("error creating probe metadata: %w", err)
		}

		res.Metadata = m
	}

	return res, nil
}

// changelogToProto transforms changelog struct to proto
func changelogToProto(cl diff.Changelog) ([]*compassv1beta1.Change, error) {
	if len(cl) == 0 {
		return nil, nil
	}
	var protoChanges []*compassv1beta1.Change
	for _, ch := range cl {
		chProto, err := diffChangeToProto(ch)
		if err != nil {
			return nil, err
		}

		protoChanges = append(protoChanges, chProto)
	}
	return protoChanges, nil
}

func diffChangeToProto(dc diff.Change) (*compassv1beta1.Change, error) {
	from, err := structpb.NewValue(dc.From)
	if err != nil {
		return nil, err
	}
	to, err := structpb.NewValue(dc.To)
	if err != nil {
		return nil, err
	}

	return &compassv1beta1.Change{
		Type: dc.Type,
		Path: dc.Path,
		From: from,
		To:   to,
	}, nil
}

// assetFromProto transforms proto to struct
// changelog is not populated by user, it should always be processed and coming from the server
func assetFromProto(pb *compassv1beta1.Asset) asset.Asset {
	var assetOwners []user.User
	for _, op := range pb.GetOwners() {
		if op == nil {
			continue
		}
		assetOwners = append(assetOwners, userFromProto(op))
	}

	var dataValue map[string]interface{}
	if pb.GetData() != nil {
		dataValue = pb.GetData().AsMap()
	}

	var createdAt time.Time
	if pb.GetCreatedAt() != nil {
		createdAt = pb.GetCreatedAt().AsTime()
	}

	var updatedAt time.Time
	if pb.GetUpdatedAt() != nil {
		updatedAt = pb.GetUpdatedAt().AsTime()
	}

	var updatedBy user.User
	if pb.GetUpdatedBy() != nil {
		updatedBy = userFromProto(pb.GetUpdatedBy())
	}

	var clog diff.Changelog
	if len(pb.GetChangelog()) > 0 {
		for _, cg := range pb.GetChangelog() {
			if cg == nil {
				continue
			}
			clog = append(clog, diffChangeFromProto(cg))
		}
	}

	return asset.Asset{
		ID:          pb.GetId(),
		URN:         pb.GetUrn(),
		Type:        asset.Type(pb.GetType()),
		Service:     pb.GetService(),
		Name:        pb.GetName(),
		Description: pb.GetDescription(),
		Data:        dataValue,
		Labels:      pb.GetLabels(),
		Owners:      assetOwners,
		CreatedAt:   createdAt,
		UpdatedAt:   updatedAt,
		Version:     pb.GetVersion(),
		Changelog:   clog,
		UpdatedBy:   updatedBy,
		IsDeleted:   pb.GetIsDeleted(),
	}
}

// diffChangeFromProto converts Change proto to diff.Change
func diffChangeFromProto(pb *compassv1beta1.Change) diff.Change {
	var fromItf interface{}
	if pb.GetFrom() != nil {
		fromItf = pb.GetFrom().AsInterface()
	}

	var toItf interface{}
	if pb.GetTo() != nil {
		toItf = pb.GetTo().AsInterface()
	}

	return diff.Change{
		Type: pb.GetType(),
		Path: pb.GetPath(),
		From: fromItf,
		To:   toItf,
	}
}

func isValidUUID(u string) bool {
	_, err := uuid.Parse(u)
	return err == nil
}<|MERGE_RESOLUTION|>--- conflicted
+++ resolved
@@ -34,10 +34,7 @@
 	DeleteAsset(ctx context.Context, id string) error
 	SoftDeleteAsset(ctx context.Context, id, updatedBy string) error
 	DeleteAssets(ctx context.Context, request asset.DeleteAssetsRequest) (uint32, error)
-<<<<<<< HEAD
 	DeleteAssetsByServicesAndUpdatedAt(ctx context.Context, dryRun bool, services string, expiryTime time.Duration) (uint32, error)
-=======
->>>>>>> 385c3348
 	SoftDeleteAssets(ctx context.Context, request asset.DeleteAssetsRequest, updatedBy string) (uint32, error)
 
 	GetLineage(ctx context.Context, urn string, query asset.LineageQuery) (asset.Lineage, error)
@@ -83,13 +80,8 @@
 		return nil, internalServerError(server.logger, err.Error())
 	}
 
-<<<<<<< HEAD
-	var assetsProto []*compassv1beta1.Asset
-	for _, a := range assets {
-=======
 	assetsProto := make([]*compassv1beta1.Asset, len(assets))
 	for i, a := range assets {
->>>>>>> 385c3348
 		ap, err := assetToProto(a, false)
 		if err != nil {
 			return nil, internalServerError(server.logger, err.Error())
