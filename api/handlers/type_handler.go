--- conflicted
+++ resolved
@@ -49,13 +49,8 @@
 	return handler
 }
 
-<<<<<<< HEAD
-func (handler *TypeHandler) getAll(w http.ResponseWriter, r *http.Request) {
+func (handler *TypeHandler) GetAll(w http.ResponseWriter, r *http.Request) {
 	types, err := handler.typeRepo.GetAll(r.Context())
-=======
-func (handler *TypeHandler) GetAll(w http.ResponseWriter, r *http.Request) {
-	types, err := handler.typeRepo.GetAll()
->>>>>>> db88c881
 	if err != nil {
 		handler.log.
 			Errorf("error fetching types: %v", err)
